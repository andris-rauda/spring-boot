--- conflicted
+++ resolved
@@ -21,10 +21,6 @@
 import java.io.IOException;
 import java.io.PrintWriter;
 import java.util.ArrayList;
-<<<<<<< HEAD
-=======
-import java.util.Collections;
->>>>>>> 963542e7
 import java.util.List;
 import java.util.function.Consumer;
 import java.util.function.Predicate;
@@ -270,23 +266,14 @@
 					.contains("paketo-buildpacks/ca-certificates", "paketo-buildpacks/bellsoft-liberica",
 							"paketo-buildpacks/apache-tomcat", "paketo-buildpacks/dist-zip",
 							"paketo-buildpacks/spring-boot");
-<<<<<<< HEAD
-				metadata.processOfType("web").containsExactly("bash", "catalina.sh", "run");
-				metadata.processOfType("tomcat").containsExactly("bash", "catalina.sh", "run");
-=======
 				metadata.processOfType("web")
-					.extracting("command", "args")
-					.satisfiesExactly((command) -> assertThat(command).asString().endsWith("sh"),
-							(args) -> assertThat(args).asList()
-								.satisfiesExactly((arg) -> assertThat(arg).asString().endsWith("catalina.sh"),
-										(arg) -> assertThat(arg).asString().isEqualTo("run")));
+					.satisfiesExactly((command) -> assertThat(command).endsWith("sh"),
+							(arg) -> assertThat(arg).endsWith("catalina.sh"),
+							(arg) -> assertThat(arg).isEqualTo("run"));
 				metadata.processOfType("tomcat")
-					.extracting("command", "args")
-					.satisfiesExactly((command) -> assertThat(command).asString().endsWith("sh"),
-							(args) -> assertThat(args).asList()
-								.satisfiesExactly((arg) -> assertThat(arg).asString().endsWith("catalina.sh"),
-										(arg) -> assertThat(arg).asString().isEqualTo("run")));
->>>>>>> 963542e7
+					.satisfiesExactly((command) -> assertThat(command).endsWith("sh"),
+							(arg) -> assertThat(arg).endsWith("catalina.sh"),
+							(arg) -> assertThat(arg).isEqualTo("run"));
 			});
 			assertImageHasJvmSbomLayer(imageReference, config);
 			assertImageHasDependenciesSbomLayer(imageReference, config, "apache-tomcat");
