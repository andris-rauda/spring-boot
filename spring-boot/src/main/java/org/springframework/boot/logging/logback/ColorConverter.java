--- conflicted
+++ resolved
@@ -41,18 +41,7 @@
 	private static final Map<String, AnsiElement> elements;
 
 	static {
-<<<<<<< HEAD
-		Map<String, AnsiElement> elements = new HashMap<>();
-		elements.put("faint", AnsiStyle.FAINT);
-		elements.put("red", AnsiColor.RED);
-		elements.put("green", AnsiColor.GREEN);
-		elements.put("yellow", AnsiColor.YELLOW);
-		elements.put("blue", AnsiColor.BLUE);
-		elements.put("magenta", AnsiColor.MAGENTA);
-		elements.put("cyan", AnsiColor.CYAN);
-		ELEMENTS = Collections.unmodifiableMap(elements);
-=======
-		Map<String, AnsiElement> ansiElements = new HashMap<String, AnsiElement>();
+		Map<String, AnsiElement> ansiElements = new HashMap<>();
 		ansiElements.put("faint", AnsiStyle.FAINT);
 		ansiElements.put("red", AnsiColor.RED);
 		ansiElements.put("green", AnsiColor.GREEN);
@@ -61,23 +50,15 @@
 		ansiElements.put("magenta", AnsiColor.MAGENTA);
 		ansiElements.put("cyan", AnsiColor.CYAN);
 		elements = Collections.unmodifiableMap(ansiElements);
->>>>>>> d94f545b
 	}
 
 	private static final Map<Integer, AnsiElement> levels;
 
 	static {
-<<<<<<< HEAD
-		Map<Integer, AnsiElement> levels = new HashMap<>();
-		levels.put(Level.ERROR_INTEGER, AnsiColor.RED);
-		levels.put(Level.WARN_INTEGER, AnsiColor.YELLOW);
-		LEVELS = Collections.unmodifiableMap(levels);
-=======
-		Map<Integer, AnsiElement> ansiLevels = new HashMap<Integer, AnsiElement>();
+		Map<Integer, AnsiElement> ansiLevels = new HashMap<>();
 		ansiLevels.put(Level.ERROR_INTEGER, AnsiColor.RED);
 		ansiLevels.put(Level.WARN_INTEGER, AnsiColor.YELLOW);
 		levels = Collections.unmodifiableMap(ansiLevels);
->>>>>>> d94f545b
 	}
 
 	@Override
