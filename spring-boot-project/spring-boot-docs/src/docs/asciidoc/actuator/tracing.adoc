[[actuator.micrometer-tracing]]
== Tracing
Spring Boot Actuator provides dependency management and auto-configuration for https://micrometer.io/docs/tracing[Micrometer Tracing], a facade for popular tracer libraries.

TIP: To learn more about Micrometer Tracing capabilities, see its https://micrometer.io/docs/tracing[reference documentation].



[[actuator.micrometer-tracing.tracers]]
=== Supported Tracers
Spring Boot ships auto-configuration for the following tracers:

* https://opentelemetry.io/[OpenTelemetry] with https://zipkin.io/[Zipkin],  https://docs.wavefront.com/[Wavefront], or https://opentelemetry.io/docs/reference/specification/protocol/[OTLP]
* https://github.com/openzipkin/brave[OpenZipkin Brave] with https://zipkin.io/[Zipkin] or https://docs.wavefront.com/[Wavefront]



[[actuator.micrometer-tracing.getting-started]]
=== Getting Started
We need an example application that we can use to get started with tracing.
For our purposes, the simple "`Hello World!`" web application that's covered in the "`<<getting-started#getting-started.first-application>>`" section will suffice.
We're going to use the OpenTelemetry tracer with Zipkin as trace backend.

To recap, our main application code looks like this:

include::code:MyApplication[]

NOTE: There's an added logger statement in the `home()` method, which will be important later.

Now we have to add the following dependencies:

* `org.springframework.boot:spring-boot-starter-actuator`
* `io.micrometer:micrometer-tracing-bridge-otel` - bridges the Micrometer Observation API to OpenTelemetry.
* `io.opentelemetry:opentelemetry-exporter-zipkin` - reports https://micrometer.io/docs/tracing#_glossary[traces] to Zipkin.

Add the following application properties:

[source,yaml,indent=0,subs="verbatim",configprops,configblocks]
----
	management:
	  tracing:
	    sampling:
	      probability: 1.0
----

By default, Spring Boot samples only 10% of requests to prevent overwhelming the trace backend.
This property switches it to 100% so that every request is sent to the trace backend.

To collect and visualize the traces, we need a running trace backend.
We use Zipkin as our trace backend here.
The https://zipkin.io/pages/quickstart[Zipkin Quickstart guide] provides instructions how to start Zipkin locally.

After Zipkin is running, you can start your application.

If you open a web browser to `http://localhost:8080`, you should see the following output:

[indent=0]
----
	Hello World!
----

Behind the scenes, an observation has been created for the HTTP request, which in turn gets bridged to OpenTelemetry, which reports a new trace to Zipkin.

Now open the Zipkin UI at `http://localhost:9411` and press the "Run Query" button to list all collected traces.
You should see one trace.
Press the "Show" button to see the details of that trace.

<<<<<<< HEAD


[[actuator.micrometer-tracing.logging]]
=== Logging Correlation IDs
Correlation IDs provide a helpful way to link lines in your log files to spans/traces.
By default, as long as configprop:management.tracing.enabled[] has not been set to `false`, Spring Boot will include correlation IDs in your logs whenever you are using Micrometer Tracing.

The default correlation ID is built from `traceId` and `spanId` https://logback.qos.ch/manual/mdc.html[MDC] values.
For example, if Micrometer Tracing has added an MDC `traceId` of `803B448A0489F84084905D3093480352` and an MDC `spanId` of `3425F23BB2432450` the log output will include the correlation ID `[803B448A0489F84084905D3093480352-3425F23BB2432450]`.

If you prefer to use a different format for your correlation ID, you can use the configprop:logging.pattern.correlation[] property to define one.
For example, the following will provide a correlation ID for Logback in format previously used by Spring Cloud Sleuth:

[source,yaml,indent=0,subs="verbatim",configprops,configblocks]
----
	logging:
	  pattern:
	    correlation: "[${spring.application.name:},%X{traceId:-},%X{spanId:-}] "
	  include-application-name: false
----

NOTE: In the example above, configprop:logging.include-application-name[] is set to `false` to avoid the application name being duplicated in the log messages (configprop:logging.pattern.correlation[] already contains it).
It's also worth mentioning that configprop:logging.pattern.correlation[] contains a trailing space so that it is separated from the logger name that comes right after it by default.
=======
TIP: You can include the current trace and span id in the logs by setting the configprop:logging.pattern.level[] property to `%5p [${spring.application.name:},%X{traceId:-},%X{spanId:-}]`
>>>>>>> 20321b56



[[actuator.micrometer-tracing.tracer-implementations]]
=== Tracer Implementations
As Micrometer Tracer supports multiple tracer implementations, there are multiple dependency combinations possible with Spring Boot.

All tracer implementations need the `org.springframework.boot:spring-boot-starter-actuator` dependency.



[[actuator.micrometer-tracing.tracer-implementations.otel-zipkin]]
==== OpenTelemetry With Zipkin
Tracing with OpenTelemetry and reporting to Zipkin requires the following dependencies:

* `io.micrometer:micrometer-tracing-bridge-otel` - bridges the Micrometer Observation API to OpenTelemetry.
* `io.opentelemetry:opentelemetry-exporter-zipkin` - reports traces to Zipkin.

Use the `management.zipkin.tracing.*` configuration properties to configure reporting to Zipkin.



[[actuator.micrometer-tracing.tracer-implementations.otel-wavefront]]
==== OpenTelemetry With Wavefront
Tracing with OpenTelemetry and reporting to Wavefront requires the following dependencies:

* `io.micrometer:micrometer-tracing-bridge-otel` - bridges the Micrometer Observation API to OpenTelemetry.
* `io.micrometer:micrometer-tracing-reporter-wavefront` - reports traces to Wavefront.

Use the `management.wavefront.*` configuration properties to configure reporting to Wavefront.



[[actuator.micrometer-tracing.tracer-implementations.otel-otlp]]
==== OpenTelemetry With OTLP
Tracing with OpenTelemetry and reporting using OTLP requires the following dependencies:

* `io.micrometer:micrometer-tracing-bridge-otel` - bridges the Micrometer Observation API to OpenTelemetry.
* `io.opentelemetry:opentelemetry-exporter-otlp` - reports traces to a collector that can accept OTLP.

Use the `management.otlp.tracing.*` configuration properties to configure reporting using OTLP.



[[actuator.micrometer-tracing.tracer-implementations.brave-zipkin]]
==== OpenZipkin Brave With Zipkin
Tracing with OpenZipkin Brave and reporting to Zipkin requires the following dependencies:

* `io.micrometer:micrometer-tracing-bridge-brave` - bridges the Micrometer Observation API to Brave.
* `io.zipkin.reporter2:zipkin-reporter-brave` - reports traces to Zipkin.

NOTE: If your project doesn't use Spring MVC or Spring WebFlux, the `io.zipkin.reporter2:zipkin-sender-urlconnection` dependency is needed, too.

Use the `management.zipkin.tracing.*` configuration properties to configure reporting to Zipkin.



[[actuator.micrometer-tracing.tracer-implementations.brave-wavefront]]
==== OpenZipkin Brave With Wavefront
Tracing with OpenZipkin Brave and reporting to Wavefront requires the following dependencies:

* `io.micrometer:micrometer-tracing-bridge-brave` - bridges the Micrometer Observation API to Brave.
* `io.micrometer:micrometer-tracing-reporter-wavefront` - reports traces to Wavefront.

Use the `management.wavefront.*` configuration properties to configure reporting to Wavefront.



[[actuator.micrometer-tracing.micrometer-observation]]
=== Integration with Micrometer Observation

A `TracingAwareMeterObservationHandler` is automatically registered on the `ObservationRegistry`, which creates spans for every completed observation.

[[actuator.micrometer-tracing.creating-spans]]
=== Creating Custom Spans
You can create your own spans by starting an observation.
For this, inject `ObservationRegistry` into your component:

include::code:CustomObservation[]

This will create an observation named "some-operation" with the tag "some-tag=some-value".

TIP: If you want to create a span without creating a metric, you need to use the https://micrometer.io/docs/tracing#_using_micrometer_tracing_directly[lower-level `Tracer` API] from Micrometer.

[[actuator.micrometer-tracing.baggage]]
=== Baggage
You can create baggage with the `Tracer` API:

include::code:CreatingBaggage[]

This example creates baggage named `baggage1` with the value `value1`.
The baggage is automatically propagated over the network if you're using W3C propagation.
If you're using B3 propagation, baggage is not automatically propagated.
To manually propagate baggage over the network, use the configprop:management.tracing.baggage.remote-fields[] configuration property (this works for W3C, too).
For the example above, setting this property to `baggage1` results in an HTTP header `baggage1: value1`.

If you want to propagate the baggage to the MDC, use the configprop:management.tracing.baggage.correlation.fields[] configuration property.
For the example above, setting this property to `baggage1` results in an MDC entry named `baggage1`.<|MERGE_RESOLUTION|>--- conflicted
+++ resolved
@@ -65,7 +65,6 @@
 You should see one trace.
 Press the "Show" button to see the details of that trace.
 
-<<<<<<< HEAD
 
 
 [[actuator.micrometer-tracing.logging]]
@@ -89,9 +88,6 @@
 
 NOTE: In the example above, configprop:logging.include-application-name[] is set to `false` to avoid the application name being duplicated in the log messages (configprop:logging.pattern.correlation[] already contains it).
 It's also worth mentioning that configprop:logging.pattern.correlation[] contains a trailing space so that it is separated from the logger name that comes right after it by default.
-=======
-TIP: You can include the current trace and span id in the logs by setting the configprop:logging.pattern.level[] property to `%5p [${spring.application.name:},%X{traceId:-},%X{spanId:-}]`
->>>>>>> 20321b56
 
 
 
