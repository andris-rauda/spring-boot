/*
 * Copyright 2012-2023 the original author or authors.
 *
 * Licensed under the Apache License, Version 2.0 (the "License");
 * you may not use this file except in compliance with the License.
 * You may obtain a copy of the License at
 *
 *      https://www.apache.org/licenses/LICENSE-2.0
 *
 * Unless required by applicable law or agreed to in writing, software
 * distributed under the License is distributed on an "AS IS" BASIS,
 * WITHOUT WARRANTIES OR CONDITIONS OF ANY KIND, either express or implied.
 * See the License for the specific language governing permissions and
 * limitations under the License.
 */

package org.springframework.boot.maven;

import java.io.File;
import java.io.IOException;
import java.util.Arrays;
import java.util.List;
import java.util.Map;
import java.util.concurrent.atomic.AtomicReference;
import java.util.jar.JarFile;

import org.junit.jupiter.api.TestTemplate;
import org.junit.jupiter.api.extension.ExtendWith;

import org.springframework.boot.loader.tools.FileUtils;
import org.springframework.boot.loader.tools.JarModeLibrary;
import org.springframework.util.FileSystemUtils;

import static org.assertj.core.api.Assertions.assertThat;

/**
 * Integration tests for the Maven plugin's jar support.
 *
 * @author Andy Wilkinson
 * @author Madhura Bhave
 * @author Scott Frederick
 */
@ExtendWith(MavenBuildExtension.class)
class JarIntegrationTests extends AbstractArchiveIntegrationTests {

	@Override
	protected String getLayersIndexLocation() {
		return "BOOT-INF/layers.idx";
	}

	@TestTemplate
	void whenJarIsRepackagedInPlaceOnlyRepackagedJarIsInstalled(MavenBuild mavenBuild) {
		mavenBuild.project("jar").goals("install").execute((project) -> {
			File original = new File(project, "target/jar-0.0.1.BUILD-SNAPSHOT.jar.original");
			assertThat(original).isFile();
			File repackaged = new File(project, "target/jar-0.0.1.BUILD-SNAPSHOT.jar");
			assertThat(launchScript(repackaged)).isEmpty();
			assertThat(jar(repackaged)).manifest((manifest) -> {
				manifest.hasMainClass("org.springframework.boot.loader.JarLauncher");
				manifest.hasStartClass("some.random.Main");
				manifest.hasAttribute("Not-Used", "Foo");
<<<<<<< HEAD
			}).hasEntryWithNameStartingWith("BOOT-INF/lib/spring-context")
					.hasEntryWithNameStartingWith("BOOT-INF/lib/spring-core")
					.hasEntryWithNameStartingWith("BOOT-INF/lib/spring-jcl")
					.hasEntryWithNameStartingWith("BOOT-INF/lib/jakarta.servlet-api-6")
					.hasEntryWithName("BOOT-INF/classes/org/test/SampleApplication.class")
					.hasEntryWithName("org/springframework/boot/loader/JarLauncher.class");
=======
			})
				.hasEntryWithNameStartingWith("BOOT-INF/lib/spring-context")
				.hasEntryWithNameStartingWith("BOOT-INF/lib/spring-core")
				.hasEntryWithNameStartingWith("BOOT-INF/lib/spring-jcl")
				.hasEntryWithNameStartingWith("BOOT-INF/lib/jakarta.servlet-api-4")
				.hasEntryWithName("BOOT-INF/classes/org/test/SampleApplication.class")
				.hasEntryWithName("org/springframework/boot/loader/JarLauncher.class");
>>>>>>> df5898a1
			assertThat(buildLog(project)).contains("Replacing main artifact with repackaged archive")
				.contains("Installing " + repackaged + " to")
				.doesNotContain("Installing " + original + " to");
		});
	}

	@TestTemplate
	void whenAttachIsDisabledOnlyTheOriginalJarIsInstalled(MavenBuild mavenBuild) {
		mavenBuild.project("jar-attach-disabled").goals("install").execute((project) -> {
			File original = new File(project, "target/jar-attach-disabled-0.0.1.BUILD-SNAPSHOT.jar.original");
			assertThat(original).isFile();
			File main = new File(project, "target/jar-attach-disabled-0.0.1.BUILD-SNAPSHOT.jar");
			assertThat(main).isFile();
			assertThat(buildLog(project)).contains("Updating main artifact " + main + " to " + original)
				.contains("Installing " + original + " to")
				.doesNotContain("Installing " + main + " to");
		});
	}

	@TestTemplate
	void whenAClassifierIsConfiguredTheRepackagedJarHasAClassifierAndBothItAndTheOriginalAreInstalled(
			MavenBuild mavenBuild) {
		mavenBuild.project("jar-classifier-main").goals("install").execute((project) -> {
			assertThat(new File(project, "target/jar-classifier-main-0.0.1.BUILD-SNAPSHOT.jar.original"))
				.doesNotExist();
			File main = new File(project, "target/jar-classifier-main-0.0.1.BUILD-SNAPSHOT.jar");
			assertThat(main).isFile();
			File repackaged = new File(project, "target/jar-classifier-main-0.0.1.BUILD-SNAPSHOT-test.jar");
			assertThat(jar(repackaged)).hasEntryWithNameStartingWith("BOOT-INF/classes/");
			assertThat(buildLog(project))
				.contains("Attaching repackaged archive " + repackaged + " with classifier test")
				.doesNotContain("Creating repackaged archive " + repackaged + " with classifier test")
				.contains("Installing " + main + " to")
				.contains("Installing " + repackaged + " to");
		});
	}

	@TestTemplate
	void whenBothJarsHaveTheSameClassifierRepackagingIsDoneInPlaceAndOnlyRepackagedJarIsInstalled(
			MavenBuild mavenBuild) {
		mavenBuild.project("jar-classifier-source").goals("install").execute((project) -> {
			File original = new File(project, "target/jar-classifier-source-0.0.1.BUILD-SNAPSHOT-test.jar.original");
			assertThat(original).isFile();
			File repackaged = new File(project, "target/jar-classifier-source-0.0.1.BUILD-SNAPSHOT-test.jar");
			assertThat(jar(repackaged)).hasEntryWithNameStartingWith("BOOT-INF/classes/");
			assertThat(buildLog(project)).contains("Replacing artifact with classifier test with repackaged archive")
				.doesNotContain("Installing " + original + " to")
				.contains("Installing " + repackaged + " to");
		});
	}

	@TestTemplate
	void whenBothJarsHaveTheSameClassifierAndAttachIsDisabledOnlyTheOriginalJarIsInstalled(MavenBuild mavenBuild) {
		mavenBuild.project("jar-classifier-source-attach-disabled").goals("install").execute((project) -> {
			File original = new File(project,
					"target/jar-classifier-source-attach-disabled-0.0.1.BUILD-SNAPSHOT-test.jar.original");
			assertThat(original).isFile();
			File repackaged = new File(project,
					"target/jar-classifier-source-attach-disabled-0.0.1.BUILD-SNAPSHOT-test.jar");
			assertThat(jar(repackaged)).hasEntryWithNameStartingWith("BOOT-INF/classes/");
			assertThat(buildLog(project))
				.doesNotContain("Attaching repackaged archive " + repackaged + " with classifier test")
				.contains("Updating artifact with classifier test " + repackaged + " to " + original)
				.contains("Installing " + original + " to")
				.doesNotContain("Installing " + repackaged + " to");
		});
	}

	@TestTemplate
	void whenAClassifierAndAnOutputDirectoryAreConfiguredTheRepackagedJarHasAClassifierAndIsWrittenToTheOutputDirectory(
			MavenBuild mavenBuild) {
		mavenBuild.project("jar-create-dir").goals("install").execute((project) -> {
			File repackaged = new File(project, "target/foo/jar-create-dir-0.0.1.BUILD-SNAPSHOT-foo.jar");
			assertThat(jar(repackaged)).hasEntryWithNameStartingWith("BOOT-INF/classes/");
			assertThat(buildLog(project)).contains("Installing " + repackaged + " to");
		});
	}

	@TestTemplate
	void whenAnOutputDirectoryIsConfiguredTheRepackagedJarIsWrittenToIt(MavenBuild mavenBuild) {
		mavenBuild.project("jar-custom-dir").goals("install").execute((project) -> {
			File repackaged = new File(project, "target/foo/jar-custom-dir-0.0.1.BUILD-SNAPSHOT.jar");
			assertThat(jar(repackaged)).hasEntryWithNameStartingWith("BOOT-INF/classes/");
			assertThat(buildLog(project)).contains("Installing " + repackaged + " to");
		});
	}

	@TestTemplate
	void whenACustomLaunchScriptIsConfiguredItAppearsInTheRepackagedJar(MavenBuild mavenBuild) {
		mavenBuild.project("jar-custom-launcher").goals("install").execute((project) -> {
			File repackaged = new File(project, "target/jar-0.0.1.BUILD-SNAPSHOT.jar");
			assertThat(jar(repackaged)).hasEntryWithNameStartingWith("BOOT-INF/classes/");
			assertThat(launchScript(repackaged)).contains("Hello world");
		});
	}

	@TestTemplate
	void whenAnEntryIsExcludedItDoesNotAppearInTheRepackagedJar(MavenBuild mavenBuild) {
		mavenBuild.project("jar-exclude-entry").goals("install").execute((project) -> {
			File repackaged = new File(project, "target/jar-exclude-entry-0.0.1.BUILD-SNAPSHOT.jar");
			assertThat(jar(repackaged)).hasEntryWithNameStartingWith("BOOT-INF/classes/")
				.hasEntryWithNameStartingWith("BOOT-INF/lib/spring-context")
				.hasEntryWithNameStartingWith("BOOT-INF/lib/spring-core")
				.hasEntryWithNameStartingWith("BOOT-INF/lib/spring-jcl")
				.doesNotHaveEntryWithName("BOOT-INF/lib/servlet-api-2.5.jar");
		});
	}

	@TestTemplate
	void whenAGroupIsExcludedNoEntriesInThatGroupAppearInTheRepackagedJar(MavenBuild mavenBuild) {
		mavenBuild.project("jar-exclude-group").goals("install").execute((project) -> {
			File repackaged = new File(project, "target/jar-exclude-group-0.0.1.BUILD-SNAPSHOT.jar");
			assertThat(jar(repackaged)).hasEntryWithNameStartingWith("BOOT-INF/classes/")
				.hasEntryWithNameStartingWith("BOOT-INF/lib/spring-context")
				.hasEntryWithNameStartingWith("BOOT-INF/lib/spring-core")
				.hasEntryWithNameStartingWith("BOOT-INF/lib/spring-jcl")
				.doesNotHaveEntryWithName("BOOT-INF/lib/log4j-api-2.4.1.jar");
		});
	}

	@TestTemplate
	void whenAJarIsExecutableItBeginsWithTheDefaultLaunchScript(MavenBuild mavenBuild) {
		mavenBuild.project("jar-executable").execute((project) -> {
			File repackaged = new File(project, "target/jar-executable-0.0.1.BUILD-SNAPSHOT.jar");
			assertThat(jar(repackaged)).hasEntryWithNameStartingWith("BOOT-INF/classes/");
			assertThat(launchScript(repackaged)).contains("Spring Boot Startup Script")
				.contains("MyFullyExecutableJarName")
				.contains("MyFullyExecutableJarDesc");
		});
	}

	@TestTemplate
	void whenAJarIsBuiltWithLibrariesWithConflictingNamesTheyAreMadeUniqueUsingTheirGroupIds(MavenBuild mavenBuild) {
		mavenBuild.project("jar-lib-name-conflict").execute((project) -> {
			File repackaged = new File(project, "test-project/target/test-project-0.0.1.BUILD-SNAPSHOT.jar");
			assertThat(jar(repackaged)).hasEntryWithNameStartingWith("BOOT-INF/classes/")
				.hasEntryWithName("BOOT-INF/lib/org.springframework.boot.maven.it-acme-lib-0.0.1.BUILD-SNAPSHOT.jar")
				.hasEntryWithName(
						"BOOT-INF/lib/org.springframework.boot.maven.it.another-acme-lib-0.0.1.BUILD-SNAPSHOT.jar");
		});
	}

	@TestTemplate
	void whenAProjectUsesPomPackagingRepackagingIsSkipped(MavenBuild mavenBuild) {
		mavenBuild.project("jar-pom").execute((project) -> {
			File target = new File(project, "target");
			assertThat(target.listFiles()).containsExactly(new File(target, "build.log"));
		});
	}

	@TestTemplate
	void whenRepackagingIsSkippedTheJarIsNotRepackaged(MavenBuild mavenBuild) {
		mavenBuild.project("jar-skip").execute((project) -> {
			File main = new File(project, "target/jar-skip-0.0.1.BUILD-SNAPSHOT.jar");
			assertThat(jar(main)).doesNotHaveEntryWithNameStartingWith("org/springframework/boot");
			assertThat(new File(project, "target/jar-skip-0.0.1.BUILD-SNAPSHOT.jar.original")).doesNotExist();

		});
	}

	@TestTemplate
	void whenADependencyHasSystemScopeAndInclusionOfSystemScopeDependenciesIsEnabledItIsIncludedInTheRepackagedJar(
			MavenBuild mavenBuild) {
		mavenBuild.project("jar-system-scope").execute((project) -> {
			File main = new File(project, "target/jar-system-scope-0.0.1.BUILD-SNAPSHOT.jar");
			assertThat(jar(main)).hasEntryWithName("BOOT-INF/lib/sample-1.0.0.jar");

		});
	}

	@TestTemplate
	void whenADependencyHasSystemScopeItIsNotIncludedInTheRepackagedJar(MavenBuild mavenBuild) {
		mavenBuild.project("jar-system-scope-default").execute((project) -> {
			File main = new File(project, "target/jar-system-scope-default-0.0.1.BUILD-SNAPSHOT.jar");
			assertThat(jar(main)).doesNotHaveEntryWithName("BOOT-INF/lib/sample-1.0.0.jar");

		});
	}

	@TestTemplate
	void whenADependencyHasTestScopeItIsNotIncludedInTheRepackagedJar(MavenBuild mavenBuild) {
		mavenBuild.project("jar-test-scope").execute((project) -> {
			File main = new File(project, "target/jar-test-scope-0.0.1.BUILD-SNAPSHOT.jar");
			assertThat(jar(main)).doesNotHaveEntryWithNameStartingWith("BOOT-INF/lib/log4j")
				.hasEntryWithNameStartingWith("BOOT-INF/lib/spring-");
		});
	}

	@TestTemplate
	void whenAProjectUsesKotlinItsModuleMetadataIsRepackagedIntoBootInfClasses(MavenBuild mavenBuild) {
		mavenBuild.project("jar-with-kotlin-module").execute((project) -> {
			File main = new File(project, "target/jar-with-kotlin-module-0.0.1.BUILD-SNAPSHOT.jar");
			assertThat(jar(main)).hasEntryWithName("BOOT-INF/classes/META-INF/jar-with-kotlin-module.kotlin_module");
		});
	}

	@TestTemplate
	void whenAProjectIsBuiltWithALayoutPropertyTheSpecifiedLayoutIsUsed(MavenBuild mavenBuild) {
		mavenBuild.project("jar-with-layout-property")
			.goals("package", "-Dspring-boot.repackage.layout=ZIP")
			.execute((project) -> {
				File main = new File(project, "target/jar-with-layout-property-0.0.1.BUILD-SNAPSHOT.jar");
				assertThat(jar(main))
					.manifest((manifest) -> manifest.hasMainClass("org.springframework.boot.loader.PropertiesLauncher")
						.hasStartClass("org.test.SampleApplication"));
				assertThat(buildLog(project)).contains("Layout: ZIP");
			});
	}

	@TestTemplate
	void whenALayoutIsConfiguredTheSpecifiedLayoutIsUsed(MavenBuild mavenBuild) {
		mavenBuild.project("jar-with-zip-layout").execute((project) -> {
			File main = new File(project, "target/jar-with-zip-layout-0.0.1.BUILD-SNAPSHOT.jar");
			assertThat(jar(main))
				.manifest((manifest) -> manifest.hasMainClass("org.springframework.boot.loader.PropertiesLauncher")
					.hasStartClass("org.test.SampleApplication"));
			assertThat(buildLog(project)).contains("Layout: ZIP");
		});
	}

	@TestTemplate
	void whenRequiresUnpackConfigurationIsProvidedItIsReflectedInTheRepackagedJar(MavenBuild mavenBuild) {
		mavenBuild.project("jar-with-unpack").execute((project) -> {
			File main = new File(project, "target/jar-with-unpack-0.0.1.BUILD-SNAPSHOT.jar");
			assertThat(jar(main)).hasUnpackEntryWithNameStartingWith("BOOT-INF/lib/spring-core-")
				.hasEntryWithNameStartingWith("BOOT-INF/lib/spring-context-");
		});
	}

	@TestTemplate
	void whenJarIsRepackagedWithACustomLayoutTheJarUsesTheLayout(MavenBuild mavenBuild) {
		mavenBuild.project("jar-custom-layout").execute((project) -> {
			assertThat(jar(new File(project, "custom/target/custom-0.0.1.BUILD-SNAPSHOT.jar")))
				.hasEntryWithName("custom");
			assertThat(jar(new File(project, "default/target/default-0.0.1.BUILD-SNAPSHOT.jar")))
				.hasEntryWithName("sample");
		});
	}

	@TestTemplate
	void repackagedJarContainsTheLayersIndexByDefault(MavenBuild mavenBuild) {
		mavenBuild.project("jar-layered").execute((project) -> {
			File repackaged = new File(project, "jar/target/jar-layered-0.0.1.BUILD-SNAPSHOT.jar");
			assertThat(jar(repackaged)).hasEntryWithNameStartingWith("BOOT-INF/classes/")
				.hasEntryWithNameStartingWith("BOOT-INF/lib/jar-release")
				.hasEntryWithNameStartingWith("BOOT-INF/lib/jar-snapshot")
				.hasEntryWithNameStartingWith(
						"BOOT-INF/lib/" + JarModeLibrary.LAYER_TOOLS.getCoordinates().getArtifactId());
			try (JarFile jarFile = new JarFile(repackaged)) {
				Map<String, List<String>> layerIndex = readLayerIndex(jarFile);
				assertThat(layerIndex.keySet()).containsExactly("dependencies", "spring-boot-loader",
						"snapshot-dependencies", "application");
				assertThat(layerIndex.get("application")).contains("BOOT-INF/lib/jar-release-0.0.1.RELEASE.jar",
						"BOOT-INF/lib/jar-snapshot-0.0.1.BUILD-SNAPSHOT.jar");
				assertThat(layerIndex.get("dependencies"))
					.anyMatch((dependency) -> dependency.startsWith("BOOT-INF/lib/log4j-api-2"));
			}
			catch (IOException ex) {
			}
		});
	}

	@TestTemplate
	void whenJarIsRepackagedWithTheLayersDisabledDoesNotContainLayersIndex(MavenBuild mavenBuild) {
		mavenBuild.project("jar-layered-disabled").execute((project) -> {
			File repackaged = new File(project, "jar/target/jar-layered-0.0.1.BUILD-SNAPSHOT.jar");
			assertThat(jar(repackaged)).hasEntryWithNameStartingWith("BOOT-INF/classes/")
				.hasEntryWithNameStartingWith("BOOT-INF/lib/jar-release")
				.hasEntryWithNameStartingWith("BOOT-INF/lib/jar-snapshot")
				.doesNotHaveEntryWithName("BOOT-INF/layers.idx")
				.doesNotHaveEntryWithNameStartingWith("BOOT-INF/lib/" + JarModeLibrary.LAYER_TOOLS.getName());
		});
	}

	@TestTemplate
	void whenJarIsRepackagedWithTheLayersEnabledAndLayerToolsExcluded(MavenBuild mavenBuild) {
		mavenBuild.project("jar-layered-no-layer-tools").execute((project) -> {
			File repackaged = new File(project, "jar/target/jar-layered-0.0.1.BUILD-SNAPSHOT.jar");
			assertThat(jar(repackaged)).hasEntryWithNameStartingWith("BOOT-INF/classes/")
				.hasEntryWithNameStartingWith("BOOT-INF/lib/jar-release")
				.hasEntryWithNameStartingWith("BOOT-INF/lib/jar-snapshot")
				.hasEntryWithNameStartingWith("BOOT-INF/layers.idx")
				.doesNotHaveEntryWithNameStartingWith("BOOT-INF/lib/" + JarModeLibrary.LAYER_TOOLS.getName());
		});
	}

	@TestTemplate
	void whenJarIsRepackagedWithTheCustomLayers(MavenBuild mavenBuild) {
		mavenBuild.project("jar-layered-custom").execute((project) -> {
			File repackaged = new File(project, "jar/target/jar-layered-0.0.1.BUILD-SNAPSHOT.jar");
			assertThat(jar(repackaged)).hasEntryWithNameStartingWith("BOOT-INF/classes/")
				.hasEntryWithNameStartingWith("BOOT-INF/lib/jar-release")
				.hasEntryWithNameStartingWith("BOOT-INF/lib/jar-snapshot");
			try (JarFile jarFile = new JarFile(repackaged)) {
				Map<String, List<String>> layerIndex = readLayerIndex(jarFile);
				assertThat(layerIndex.keySet()).containsExactly("my-dependencies-name", "snapshot-dependencies",
						"configuration", "application");
				assertThat(layerIndex.get("application"))
					.contains("BOOT-INF/lib/jar-release-0.0.1.RELEASE.jar",
							"BOOT-INF/lib/jar-snapshot-0.0.1.BUILD-SNAPSHOT.jar",
							"BOOT-INF/lib/jar-classifier-0.0.1-bravo.jar")
					.doesNotContain("BOOT-INF/lib/jar-classifier-0.0.1-alpha.jar");
			}
		});
	}

	@TestTemplate
	void repackagedJarContainsClasspathIndex(MavenBuild mavenBuild) {
		mavenBuild.project("jar").execute((project) -> {
			File repackaged = new File(project, "target/jar-0.0.1.BUILD-SNAPSHOT.jar");
			assertThat(jar(repackaged))
				.manifest((manifest) -> manifest.hasAttribute("Spring-Boot-Classpath-Index", "BOOT-INF/classpath.idx"));
			assertThat(jar(repackaged)).hasEntryWithName("BOOT-INF/classpath.idx");
			try (JarFile jarFile = new JarFile(repackaged)) {
				List<String> index = readClasspathIndex(jarFile, "BOOT-INF/classpath.idx");
				assertThat(index).allMatch((entry) -> entry.startsWith("BOOT-INF/lib/"));
			}
		});
	}

	@TestTemplate
	void whenJarIsRepackagedWithOutputTimestampConfiguredThenJarIsReproducible(MavenBuild mavenBuild)
			throws InterruptedException {
		String firstHash = buildJarWithOutputTimestamp(mavenBuild);
		Thread.sleep(1500);
		String secondHash = buildJarWithOutputTimestamp(mavenBuild);
		assertThat(firstHash).isEqualTo(secondHash);
	}

	private String buildJarWithOutputTimestamp(MavenBuild mavenBuild) {
		AtomicReference<String> jarHash = new AtomicReference<>();
		mavenBuild.project("jar-output-timestamp").execute((project) -> {
			File repackaged = new File(project, "target/jar-output-timestamp-0.0.1.BUILD-SNAPSHOT.jar");
			assertThat(repackaged).isFile();
			assertThat(repackaged.lastModified()).isEqualTo(1584352800000L);
			try (JarFile jar = new JarFile(repackaged)) {
				List<String> unreproducibleEntries = jar.stream()
<<<<<<< HEAD
						.filter((entry) -> entry.getLastModifiedTime().toMillis() != 1584352800000L)
						.map((entry) -> entry.getName() + ": " + entry.getLastModifiedTime()).toList();
=======
					.filter((entry) -> entry.getLastModifiedTime().toMillis() != 1584352800000L)
					.map((entry) -> entry.getName() + ": " + entry.getLastModifiedTime())
					.collect(Collectors.toList());
>>>>>>> df5898a1
				assertThat(unreproducibleEntries).isEmpty();
				jarHash.set(FileUtils.sha1Hash(repackaged));
				FileSystemUtils.deleteRecursively(project);
			}
			catch (IOException ex) {
				throw new RuntimeException(ex);
			}
		});
		return jarHash.get();
	}

	@TestTemplate
	void whenJarIsRepackagedWithOutputTimestampConfiguredThenLibrariesAreSorted(MavenBuild mavenBuild) {
		mavenBuild.project("jar-output-timestamp").execute((project) -> {
			File repackaged = new File(project, "target/jar-output-timestamp-0.0.1.BUILD-SNAPSHOT.jar");
			List<String> sortedLibs = Arrays.asList("BOOT-INF/lib/jakarta.servlet-api", "BOOT-INF/lib/spring-aop",
					"BOOT-INF/lib/spring-beans", "BOOT-INF/lib/spring-boot-jarmode-layertools",
					"BOOT-INF/lib/spring-context", "BOOT-INF/lib/spring-core", "BOOT-INF/lib/spring-expression",
					"BOOT-INF/lib/spring-jcl");
			assertThat(jar(repackaged)).entryNamesInPath("BOOT-INF/lib/")
				.zipSatisfy(sortedLibs,
						(String jarLib, String expectedLib) -> assertThat(jarLib).startsWith(expectedLib));
		});
	}

}<|MERGE_RESOLUTION|>--- conflicted
+++ resolved
@@ -59,22 +59,13 @@
 				manifest.hasMainClass("org.springframework.boot.loader.JarLauncher");
 				manifest.hasStartClass("some.random.Main");
 				manifest.hasAttribute("Not-Used", "Foo");
-<<<<<<< HEAD
-			}).hasEntryWithNameStartingWith("BOOT-INF/lib/spring-context")
-					.hasEntryWithNameStartingWith("BOOT-INF/lib/spring-core")
-					.hasEntryWithNameStartingWith("BOOT-INF/lib/spring-jcl")
-					.hasEntryWithNameStartingWith("BOOT-INF/lib/jakarta.servlet-api-6")
-					.hasEntryWithName("BOOT-INF/classes/org/test/SampleApplication.class")
-					.hasEntryWithName("org/springframework/boot/loader/JarLauncher.class");
-=======
 			})
 				.hasEntryWithNameStartingWith("BOOT-INF/lib/spring-context")
 				.hasEntryWithNameStartingWith("BOOT-INF/lib/spring-core")
 				.hasEntryWithNameStartingWith("BOOT-INF/lib/spring-jcl")
-				.hasEntryWithNameStartingWith("BOOT-INF/lib/jakarta.servlet-api-4")
+				.hasEntryWithNameStartingWith("BOOT-INF/lib/jakarta.servlet-api-6")
 				.hasEntryWithName("BOOT-INF/classes/org/test/SampleApplication.class")
 				.hasEntryWithName("org/springframework/boot/loader/JarLauncher.class");
->>>>>>> df5898a1
 			assertThat(buildLog(project)).contains("Replacing main artifact with repackaged archive")
 				.contains("Installing " + repackaged + " to")
 				.doesNotContain("Installing " + original + " to");
@@ -412,14 +403,9 @@
 			assertThat(repackaged.lastModified()).isEqualTo(1584352800000L);
 			try (JarFile jar = new JarFile(repackaged)) {
 				List<String> unreproducibleEntries = jar.stream()
-<<<<<<< HEAD
-						.filter((entry) -> entry.getLastModifiedTime().toMillis() != 1584352800000L)
-						.map((entry) -> entry.getName() + ": " + entry.getLastModifiedTime()).toList();
-=======
 					.filter((entry) -> entry.getLastModifiedTime().toMillis() != 1584352800000L)
 					.map((entry) -> entry.getName() + ": " + entry.getLastModifiedTime())
-					.collect(Collectors.toList());
->>>>>>> df5898a1
+					.toList();
 				assertThat(unreproducibleEntries).isEmpty();
 				jarHash.set(FileUtils.sha1Hash(repackaged));
 				FileSystemUtils.deleteRecursively(project);
