/*
 * Copyright 2012-2019 the original author or authors.
 *
 * Licensed under the Apache License, Version 2.0 (the "License");
 * you may not use this file except in compliance with the License.
 * You may obtain a copy of the License at
 *
 *      https://www.apache.org/licenses/LICENSE-2.0
 *
 * Unless required by applicable law or agreed to in writing, software
 * distributed under the License is distributed on an "AS IS" BASIS,
 * WITHOUT WARRANTIES OR CONDITIONS OF ANY KIND, either express or implied.
 * See the License for the specific language governing permissions and
 * limitations under the License.
 */

package org.springframework.boot.autoconfigure.task;

import java.util.Set;
import java.util.concurrent.ConcurrentHashMap;
import java.util.concurrent.CountDownLatch;
import java.util.concurrent.Executors;
import java.util.concurrent.ScheduledExecutorService;
import java.util.concurrent.TimeUnit;

import org.junit.Test;

import org.springframework.boot.autoconfigure.AutoConfigurations;
import org.springframework.boot.task.TaskSchedulerCustomizer;
import org.springframework.boot.test.context.runner.ApplicationContextRunner;
import org.springframework.context.annotation.Bean;
import org.springframework.context.annotation.Configuration;
import org.springframework.core.task.TaskExecutor;
import org.springframework.scheduling.TaskScheduler;
import org.springframework.scheduling.annotation.EnableScheduling;
import org.springframework.scheduling.annotation.Scheduled;
import org.springframework.scheduling.annotation.SchedulingConfigurer;
import org.springframework.scheduling.concurrent.ThreadPoolTaskScheduler;
import org.springframework.scheduling.config.ScheduledTaskRegistrar;

import static org.assertj.core.api.Assertions.assertThat;

/**
 * Tests for {@link TaskSchedulingAutoConfiguration}.
 *
 * @author Stephane Nicoll
 */
public class TaskSchedulingAutoConfigurationTests {

	private ApplicationContextRunner contextRunner = new ApplicationContextRunner()
			.withUserConfiguration(TestConfiguration.class).withConfiguration(
					AutoConfigurations.of(TaskSchedulingAutoConfiguration.class));

	@Test
	public void noSchedulingDoesNotExposeTaskScheduler() {
		this.contextRunner.run(
				(context) -> assertThat(context).doesNotHaveBean(TaskScheduler.class));
	}

	@Test
	public void enableSchedulingWithNoTaskExecutorAutoConfiguresOne() {
		this.contextRunner
				.withPropertyValues(
						"spring.task.scheduling.shutdown.await-termination=true",
						"spring.task.scheduling.shutdown.await-termination-period=30s",
						"spring.task.scheduling.thread-name-prefix=scheduling-test-")
				.withUserConfiguration(SchedulingConfiguration.class).run((context) -> {
					assertThat(context).hasSingleBean(TaskExecutor.class);
					TaskExecutor taskExecutor = context.getBean(TaskExecutor.class);
					TestBean bean = context.getBean(TestBean.class);
<<<<<<< HEAD
					Thread.sleep(15);
					assertThat(taskExecutor).hasFieldOrPropertyWithValue(
							"waitForTasksToCompleteOnShutdown", true);
					assertThat(taskExecutor)
							.hasFieldOrPropertyWithValue("awaitTerminationSeconds", 30);
=======
					assertThat(bean.latch.await(30, TimeUnit.SECONDS)).isTrue();
>>>>>>> ba0279be
					assertThat(bean.threadNames)
							.allMatch((name) -> name.contains("scheduling-test-"));
				});
	}

	@Test
	public void enableSchedulingWithNoTaskExecutorAppliesCustomizers() {
		this.contextRunner
				.withPropertyValues(
						"spring.task.scheduling.thread-name-prefix=scheduling-test-")
				.withUserConfiguration(SchedulingConfiguration.class,
						TaskSchedulerCustomizerConfiguration.class)
				.run((context) -> {
					assertThat(context).hasSingleBean(TaskExecutor.class);
					TestBean bean = context.getBean(TestBean.class);
					assertThat(bean.latch.await(30, TimeUnit.SECONDS)).isTrue();
					assertThat(bean.threadNames)
							.allMatch((name) -> name.contains("customized-scheduler-"));
				});
	}

	@Test
	public void enableSchedulingWithExistingTaskSchedulerBacksOff() {
		this.contextRunner.withUserConfiguration(SchedulingConfiguration.class,
				TaskSchedulerConfiguration.class).run((context) -> {
					assertThat(context).hasSingleBean(TaskScheduler.class);
					assertThat(context.getBean(TaskScheduler.class))
							.isInstanceOf(TestTaskScheduler.class);
					TestBean bean = context.getBean(TestBean.class);
					assertThat(bean.latch.await(30, TimeUnit.SECONDS)).isTrue();
					assertThat(bean.threadNames).containsExactly("test-1");
				});
	}

	@Test
	public void enableSchedulingWithExistingScheduledExecutorServiceBacksOff() {
		this.contextRunner.withUserConfiguration(SchedulingConfiguration.class,
				ScheduledExecutorServiceConfiguration.class).run((context) -> {
					assertThat(context).doesNotHaveBean(TaskScheduler.class);
					assertThat(context).hasSingleBean(ScheduledExecutorService.class);
					TestBean bean = context.getBean(TestBean.class);
					assertThat(bean.latch.await(30, TimeUnit.SECONDS)).isTrue();
					assertThat(bean.threadNames)
							.allMatch((name) -> name.contains("pool-"));
				});
	}

	@Test
	public void enableSchedulingWithConfigurerBacksOff() {
		this.contextRunner.withUserConfiguration(SchedulingConfiguration.class,
				SchedulingConfigurerConfiguration.class).run((context) -> {
					assertThat(context).doesNotHaveBean(TaskScheduler.class);
					TestBean bean = context.getBean(TestBean.class);
					assertThat(bean.latch.await(30, TimeUnit.SECONDS)).isTrue();
					assertThat(bean.threadNames).containsExactly("test-1");
				});
	}

	@Configuration(proxyBeanMethods = false)
	@EnableScheduling
	static class SchedulingConfiguration {

	}

	@Configuration(proxyBeanMethods = false)
	static class TaskSchedulerConfiguration {

		@Bean
		public TaskScheduler customTaskScheduler() {
			return new TestTaskScheduler();
		}

	}

	@Configuration(proxyBeanMethods = false)
	static class ScheduledExecutorServiceConfiguration {

		@Bean
		public ScheduledExecutorService customScheduledExecutorService() {
			return Executors.newScheduledThreadPool(2);
		}

	}

	@Configuration(proxyBeanMethods = false)
	static class TaskSchedulerCustomizerConfiguration {

		@Bean
		public TaskSchedulerCustomizer testTaskSchedulerCustomizer() {
			return ((taskScheduler) -> taskScheduler
					.setThreadNamePrefix("customized-scheduler-"));
		}

	}

	@Configuration(proxyBeanMethods = false)
	static class SchedulingConfigurerConfiguration implements SchedulingConfigurer {

		private final TaskScheduler taskScheduler = new TestTaskScheduler();

		@Override
		public void configureTasks(ScheduledTaskRegistrar taskRegistrar) {
			taskRegistrar.setScheduler(this.taskScheduler);
		}

	}

	@Configuration(proxyBeanMethods = false)
	static class TestConfiguration {

		@Bean
		public TestBean testBean() {
			return new TestBean();
		}

	}

	static class TestBean {

		private final Set<String> threadNames = ConcurrentHashMap.newKeySet();

		private final CountDownLatch latch = new CountDownLatch(1);

		@Scheduled(fixedRate = 60000)
		public void accumulate() {
			this.threadNames.add(Thread.currentThread().getName());
			this.latch.countDown();
		}

	}

	static class TestTaskScheduler extends ThreadPoolTaskScheduler {

		TestTaskScheduler() {
			setPoolSize(1);
			setThreadNamePrefix("test-");
			afterPropertiesSet();
		}

	}

}<|MERGE_RESOLUTION|>--- conflicted
+++ resolved
@@ -68,15 +68,11 @@
 					assertThat(context).hasSingleBean(TaskExecutor.class);
 					TaskExecutor taskExecutor = context.getBean(TaskExecutor.class);
 					TestBean bean = context.getBean(TestBean.class);
-<<<<<<< HEAD
-					Thread.sleep(15);
+					assertThat(bean.latch.await(30, TimeUnit.SECONDS)).isTrue();
 					assertThat(taskExecutor).hasFieldOrPropertyWithValue(
 							"waitForTasksToCompleteOnShutdown", true);
 					assertThat(taskExecutor)
 							.hasFieldOrPropertyWithValue("awaitTerminationSeconds", 30);
-=======
-					assertThat(bean.latch.await(30, TimeUnit.SECONDS)).isTrue();
->>>>>>> ba0279be
 					assertThat(bean.threadNames)
 							.allMatch((name) -> name.contains("scheduling-test-"));
 				});
