/*
 * Copyright 2012-2019 the original author or authors.
 *
 * Licensed under the Apache License, Version 2.0 (the "License");
 * you may not use this file except in compliance with the License.
 * You may obtain a copy of the License at
 *
 *      https://www.apache.org/licenses/LICENSE-2.0
 *
 * Unless required by applicable law or agreed to in writing, software
 * distributed under the License is distributed on an "AS IS" BASIS,
 * WITHOUT WARRANTIES OR CONDITIONS OF ANY KIND, either express or implied.
 * See the License for the specific language governing permissions and
 * limitations under the License.
 */

package org.springframework.boot.context.properties.bind;

import java.lang.reflect.Field;
import java.lang.reflect.Method;
import java.time.LocalDate;
import java.util.ArrayList;
import java.util.Collection;
import java.util.LinkedHashMap;
import java.util.LinkedHashSet;
import java.util.List;
import java.util.Map;
import java.util.Set;

import org.junit.Before;
import org.junit.Test;

import org.springframework.boot.context.properties.bind.JavaBeanBinder.Bean;
import org.springframework.boot.context.properties.bind.JavaBeanBinder.BeanProperty;
import org.springframework.boot.context.properties.bind.handler.IgnoreErrorsBindHandler;
import org.springframework.boot.context.properties.source.ConfigurationPropertyName;
import org.springframework.boot.context.properties.source.ConfigurationPropertySource;
import org.springframework.boot.context.properties.source.MockConfigurationPropertySource;
import org.springframework.boot.convert.Delimiter;
import org.springframework.core.ResolvableType;
import org.springframework.format.annotation.DateTimeFormat;

import static org.assertj.core.api.Assertions.assertThat;
import static org.assertj.core.api.Assertions.assertThatExceptionOfType;
import static org.assertj.core.api.Assertions.entry;

/**
 * Tests for {@link JavaBeanBinder}.
 *
 * @author Phillip Webb
 * @author Madhura Bhave
 * @author Andy Wilkinson
 */
public class JavaBeanBinderTests {

	private List<ConfigurationPropertySource> sources = new ArrayList<>();

	private Binder binder;

	@Before
	public void setup() {
		this.binder = new Binder(this.sources);
	}

	@Test
	public void bindToClassShouldCreateBoundBean() {
		MockConfigurationPropertySource source = new MockConfigurationPropertySource();
		source.put("foo.int-value", "12");
		source.put("foo.long-value", "34");
		source.put("foo.string-value", "foo");
		source.put("foo.enum-value", "foo-bar");
		this.sources.add(source);
		ExampleValueBean bean = this.binder.bind("foo", Bindable.of(ExampleValueBean.class)).get();
		assertThat(bean.getIntValue()).isEqualTo(12);
		assertThat(bean.getLongValue()).isEqualTo(34);
		assertThat(bean.getStringValue()).isEqualTo("foo");
		assertThat(bean.getEnumValue()).isEqualTo(ExampleEnum.FOO_BAR);
	}

	@Test
	public void bindToClassWhenHasNoPrefixShouldCreateBoundBean() {
		MockConfigurationPropertySource source = new MockConfigurationPropertySource();
		source.put("int-value", "12");
		source.put("long-value", "34");
		source.put("string-value", "foo");
		source.put("enum-value", "foo-bar");
		this.sources.add(source);
		ExampleValueBean bean = this.binder.bind(ConfigurationPropertyName.of(""), Bindable.of(ExampleValueBean.class))
				.get();
		assertThat(bean.getIntValue()).isEqualTo(12);
		assertThat(bean.getLongValue()).isEqualTo(34);
		assertThat(bean.getStringValue()).isEqualTo("foo");
		assertThat(bean.getEnumValue()).isEqualTo(ExampleEnum.FOO_BAR);
	}

	@Test
	public void bindToInstanceShouldBindToInstance() {
		MockConfigurationPropertySource source = new MockConfigurationPropertySource();
		source.put("foo.int-value", "12");
		source.put("foo.long-value", "34");
		source.put("foo.string-value", "foo");
		source.put("foo.enum-value", "foo-bar");
		this.sources.add(source);
		ExampleValueBean bean = new ExampleValueBean();
		ExampleValueBean boundBean = this.binder
				.bind("foo", Bindable.of(ExampleValueBean.class).withExistingValue(bean)).get();
		assertThat(boundBean).isSameAs(bean);
		assertThat(bean.getIntValue()).isEqualTo(12);
		assertThat(bean.getLongValue()).isEqualTo(34);
		assertThat(bean.getStringValue()).isEqualTo("foo");
		assertThat(bean.getEnumValue()).isEqualTo(ExampleEnum.FOO_BAR);
	}

	@Test
	public void bindToInstanceWithNoPropertiesShouldReturnUnbound() {
		MockConfigurationPropertySource source = new MockConfigurationPropertySource();
		this.sources.add(source);
		ExampleDefaultsBean bean = new ExampleDefaultsBean();
		BindResult<ExampleDefaultsBean> boundBean = this.binder.bind("foo",
				Bindable.of(ExampleDefaultsBean.class).withExistingValue(bean));
		assertThat(boundBean.isBound()).isFalse();
		assertThat(bean.getFoo()).isEqualTo(123);
		assertThat(bean.getBar()).isEqualTo(456);
	}

	@Test
	public void bindToClassShouldLeaveDefaults() {
		MockConfigurationPropertySource source = new MockConfigurationPropertySource();
		source.put("foo.bar", "999");
		this.sources.add(source);
		ExampleDefaultsBean bean = this.binder.bind("foo", Bindable.of(ExampleDefaultsBean.class)).get();
		assertThat(bean.getFoo()).isEqualTo(123);
		assertThat(bean.getBar()).isEqualTo(999);
	}

	@Test
	public void bindToExistingInstanceShouldLeaveDefaults() {
		MockConfigurationPropertySource source = new MockConfigurationPropertySource();
		source.put("foo.bar", "999");
		this.sources.add(source);
		ExampleDefaultsBean bean = new ExampleDefaultsBean();
		bean.setFoo(888);
		ExampleDefaultsBean boundBean = this.binder
				.bind("foo", Bindable.of(ExampleDefaultsBean.class).withExistingValue(bean)).get();
		assertThat(boundBean).isSameAs(bean);
		assertThat(bean.getFoo()).isEqualTo(888);
		assertThat(bean.getBar()).isEqualTo(999);
	}

	@Test
	public void bindToClassShouldBindToMap() {
		MockConfigurationPropertySource source = new MockConfigurationPropertySource();
		source.put("foo.map.foo-bar", "1");
		source.put("foo.map.bar-baz", "2");
		this.sources.add(source);
		ExampleMapBean bean = this.binder.bind("foo", Bindable.of(ExampleMapBean.class)).get();
		assertThat(bean.getMap()).containsExactly(entry(ExampleEnum.FOO_BAR, 1), entry(ExampleEnum.BAR_BAZ, 2));
	}

	@Test
	public void bindToClassShouldBindToList() {
		MockConfigurationPropertySource source = new MockConfigurationPropertySource();
		source.put("foo.list[0]", "foo-bar");
		source.put("foo.list[1]", "bar-baz");
		this.sources.add(source);
		ExampleListBean bean = this.binder.bind("foo", Bindable.of(ExampleListBean.class)).get();
		assertThat(bean.getList()).containsExactly(ExampleEnum.FOO_BAR, ExampleEnum.BAR_BAZ);
	}

	@Test
	public void bindToListIfUnboundElementsPresentShouldThrowException() {
		MockConfigurationPropertySource source = new MockConfigurationPropertySource();
		source.put("foo.list[0]", "foo-bar");
		source.put("foo.list[2]", "bar-baz");
		this.sources.add(source);
<<<<<<< HEAD
		assertThatExceptionOfType(BindException.class)
				.isThrownBy(
						() -> this.binder.bind("foo", Bindable.of(ExampleListBean.class)))
				.withCauseInstanceOf(UnboundConfigurationPropertiesException.class);
=======
		this.thrown.expect(BindException.class);
		this.thrown.expectCause(Matchers.instanceOf(UnboundConfigurationPropertiesException.class));
		this.binder.bind("foo", Bindable.of(ExampleListBean.class));
>>>>>>> c6c139d9
	}

	@Test
	public void bindToClassShouldBindToSet() {
		MockConfigurationPropertySource source = new MockConfigurationPropertySource();
		source.put("foo.set[0]", "foo-bar");
		source.put("foo.set[1]", "bar-baz");
		this.sources.add(source);
		ExampleSetBean bean = this.binder.bind("foo", Bindable.of(ExampleSetBean.class)).get();
		assertThat(bean.getSet()).containsExactly(ExampleEnum.FOO_BAR, ExampleEnum.BAR_BAZ);
	}

	@Test
	public void bindToClassShouldBindToCollection() {
		MockConfigurationPropertySource source = new MockConfigurationPropertySource();
		source.put("foo.collection[0]", "foo-bar");
		source.put("foo.collection[1]", "bar-baz");
		this.sources.add(source);
		ExampleCollectionBean bean = this.binder.bind("foo", Bindable.of(ExampleCollectionBean.class)).get();
		assertThat(bean.getCollection()).containsExactly(ExampleEnum.FOO_BAR, ExampleEnum.BAR_BAZ);
	}

	@Test
	public void bindToClassShouldBindToCollectionWithDelimiter() {
		MockConfigurationPropertySource source = new MockConfigurationPropertySource();
		source.put("foo.collection", "foo-bar|bar-baz");
		this.sources.add(source);
		ExampleCollectionBeanWithDelimiter bean = this.binder
				.bind("foo", Bindable.of(ExampleCollectionBeanWithDelimiter.class)).get();
		assertThat(bean.getCollection()).containsExactly(ExampleEnum.FOO_BAR, ExampleEnum.BAR_BAZ);
	}

	@Test
	public void bindToClassWhenHasNoSetterShouldBindToMap() {
		MockConfigurationPropertySource source = new MockConfigurationPropertySource();
		source.put("foo.map.foo-bar", "1");
		source.put("foo.map.bar-baz", "2");
		this.sources.add(source);
		ExampleMapBeanWithoutSetter bean = this.binder.bind("foo", Bindable.of(ExampleMapBeanWithoutSetter.class))
				.get();
		assertThat(bean.getMap()).containsExactly(entry(ExampleEnum.FOO_BAR, 1), entry(ExampleEnum.BAR_BAZ, 2));
	}

	@Test
	public void bindToClassWhenHasNoSetterShouldBindToList() {
		MockConfigurationPropertySource source = new MockConfigurationPropertySource();
		source.put("foo.list[0]", "foo-bar");
		source.put("foo.list[1]", "bar-baz");
		this.sources.add(source);
		ExampleListBeanWithoutSetter bean = this.binder.bind("foo", Bindable.of(ExampleListBeanWithoutSetter.class))
				.get();
		assertThat(bean.getList()).containsExactly(ExampleEnum.FOO_BAR, ExampleEnum.BAR_BAZ);
	}

	@Test
	public void bindToClassWhenHasNoSetterShouldBindToSet() {
		MockConfigurationPropertySource source = new MockConfigurationPropertySource();
		source.put("foo.set[0]", "foo-bar");
		source.put("foo.set[1]", "bar-baz");
		this.sources.add(source);
		ExampleSetBeanWithoutSetter bean = this.binder.bind("foo", Bindable.of(ExampleSetBeanWithoutSetter.class))
				.get();
		assertThat(bean.getSet()).containsExactly(ExampleEnum.FOO_BAR, ExampleEnum.BAR_BAZ);
	}

	@Test
	public void bindToClassWhenHasNoSetterShouldBindToCollection() {
		MockConfigurationPropertySource source = new MockConfigurationPropertySource();
		source.put("foo.collection[0]", "foo-bar");
		source.put("foo.collection[1]", "bar-baz");
		this.sources.add(source);
		ExampleCollectionBeanWithoutSetter bean = this.binder
				.bind("foo", Bindable.of(ExampleCollectionBeanWithoutSetter.class)).get();
		assertThat(bean.getCollection()).containsExactly(ExampleEnum.FOO_BAR, ExampleEnum.BAR_BAZ);
	}

	@Test
	public void bindToClassShouldBindNested() {
		MockConfigurationPropertySource source = new MockConfigurationPropertySource();
		source.put("foo.value-bean.int-value", "123");
		source.put("foo.value-bean.string-value", "foo");
		this.sources.add(source);
		ExampleNestedBean bean = this.binder.bind("foo", Bindable.of(ExampleNestedBean.class)).get();
		assertThat(bean.getValueBean().getIntValue()).isEqualTo(123);
		assertThat(bean.getValueBean().getStringValue()).isEqualTo("foo");
	}

	@Test
	public void bindToClassWhenIterableShouldBindNestedBasedOnInstance() {
		MockConfigurationPropertySource source = new MockConfigurationPropertySource();
		source.put("foo.value-bean.int-value", "123");
		source.put("foo.value-bean.string-value", "foo");
		this.sources.add(source);
		ExampleNestedBeanWithoutSetterOrType bean = this.binder
				.bind("foo", Bindable.of(ExampleNestedBeanWithoutSetterOrType.class)).get();
		ExampleValueBean valueBean = (ExampleValueBean) bean.getValueBean();
		assertThat(valueBean.getIntValue()).isEqualTo(123);
		assertThat(valueBean.getStringValue()).isEqualTo("foo");
	}

	@Test
	public void bindToClassWhenNotIterableShouldNotBindNestedBasedOnInstance() {
		// If we can't tell that binding will happen, we don't want to randomly invoke
		// getters on the class and cause side effects
		MockConfigurationPropertySource source = new MockConfigurationPropertySource();
		source.put("foo.value-bean.int-value", "123");
		source.put("foo.value-bean.string-value", "foo");
		this.sources.add(source.nonIterable());
		BindResult<ExampleNestedBeanWithoutSetterOrType> bean = this.binder.bind("foo",
				Bindable.of(ExampleNestedBeanWithoutSetterOrType.class));
		assertThat(bean.isBound()).isFalse();
	}

	@Test
	public void bindToClassWhenHasNoSetterShouldBindNested() {
		MockConfigurationPropertySource source = new MockConfigurationPropertySource();
		source.put("foo.value-bean.int-value", "123");
		source.put("foo.value-bean.string-value", "foo");
		this.sources.add(source);
		ExampleNestedBeanWithoutSetter bean = this.binder.bind("foo", Bindable.of(ExampleNestedBeanWithoutSetter.class))
				.get();
		assertThat(bean.getValueBean().getIntValue()).isEqualTo(123);
		assertThat(bean.getValueBean().getStringValue()).isEqualTo("foo");
	}

	@Test
	public void bindToClassWhenHasNoSetterAndImmutableShouldThrowException() {
		MockConfigurationPropertySource source = new MockConfigurationPropertySource();
		source.put("foo.nested.foo", "bar");
		this.sources.add(source);
<<<<<<< HEAD
		assertThatExceptionOfType(BindException.class).isThrownBy(() -> this.binder
				.bind("foo", Bindable.of(ExampleImmutableNestedBeanWithoutSetter.class)));
=======
		this.thrown.expect(BindException.class);
		this.binder.bind("foo", Bindable.of(ExampleImmutableNestedBeanWithoutSetter.class));
>>>>>>> c6c139d9
	}

	@Test
	public void bindToInstanceWhenNoNestedShouldLeaveNestedAsNull() {
		MockConfigurationPropertySource source = new MockConfigurationPropertySource();
		source.put("faf.value-bean.int-value", "123");
		this.sources.add(source);
		ExampleNestedBean bean = new ExampleNestedBean();
		BindResult<ExampleNestedBean> boundBean = this.binder.bind("foo",
				Bindable.of(ExampleNestedBean.class).withExistingValue(bean));
		assertThat(boundBean.isBound()).isFalse();
		assertThat(bean.getValueBean()).isNull();
	}

	@Test
	public void bindToClassWhenPropertiesMissingShouldReturnUnbound() {
		MockConfigurationPropertySource source = new MockConfigurationPropertySource();
		source.put("faf.int-value", "12");
		this.sources.add(source);
		BindResult<ExampleValueBean> bean = this.binder.bind("foo", Bindable.of(ExampleValueBean.class));
		assertThat(bean.isBound()).isFalse();
	}

	@Test
	public void bindToClassWhenNoDefaultConstructorShouldReturnUnbound() {
		MockConfigurationPropertySource source = new MockConfigurationPropertySource();
		source.put("foo.value", "bar");
		this.sources.add(source);
		BindResult<ExampleWithNonDefaultConstructor> bean = this.binder.bind("foo",
				Bindable.of(ExampleWithNonDefaultConstructor.class));
		assertThat(bean.isBound()).isFalse();
	}

	@Test
	public void bindToInstanceWhenNoDefaultConstructorShouldBind() {
		MockConfigurationPropertySource source = new MockConfigurationPropertySource();
		source.put("foo.value", "bar");
		this.sources.add(source);
		ExampleWithNonDefaultConstructor bean = new ExampleWithNonDefaultConstructor("faf");
		ExampleWithNonDefaultConstructor boundBean = this.binder
				.bind("foo", Bindable.of(ExampleWithNonDefaultConstructor.class).withExistingValue(bean)).get();
		assertThat(boundBean).isSameAs(bean);
		assertThat(bean.getValue()).isEqualTo("bar");
	}

	@Test
	public void bindToClassShouldBindHierarchy() {
		MockConfigurationPropertySource source = new MockConfigurationPropertySource();
		source.put("foo.int-value", "123");
		source.put("foo.long-value", "456");
		this.sources.add(source);
		ExampleSubclassBean bean = this.binder.bind("foo", Bindable.of(ExampleSubclassBean.class)).get();
		assertThat(bean.getIntValue()).isEqualTo(123);
		assertThat(bean.getLongValue()).isEqualTo(456);
	}

	@Test
	public void bindToClassWhenPropertyCannotBeConvertedShouldThrowException() {
		this.sources.add(new MockConfigurationPropertySource("foo.int-value", "foo"));
		assertThatExceptionOfType(BindException.class).isThrownBy(
				() -> this.binder.bind("foo", Bindable.of(ExampleValueBean.class)));
	}

	@Test
	public void bindToClassWhenPropertyCannotBeConvertedAndIgnoreErrorsShouldNotSetValue() {
		MockConfigurationPropertySource source = new MockConfigurationPropertySource();
		source.put("foo.int-value", "12");
		source.put("foo.long-value", "bang");
		source.put("foo.string-value", "foo");
		source.put("foo.enum-value", "foo-bar");
		this.sources.add(source);
		IgnoreErrorsBindHandler handler = new IgnoreErrorsBindHandler();
		ExampleValueBean bean = this.binder.bind("foo", Bindable.of(ExampleValueBean.class), handler).get();
		assertThat(bean.getIntValue()).isEqualTo(12);
		assertThat(bean.getLongValue()).isEqualTo(0);
		assertThat(bean.getStringValue()).isEqualTo("foo");
		assertThat(bean.getEnumValue()).isEqualTo(ExampleEnum.FOO_BAR);
	}

	@Test
	public void bindToClassWhenMismatchedGetSetShouldBind() {
		MockConfigurationPropertySource source = new MockConfigurationPropertySource();
		source.put("foo.value", "123");
		this.sources.add(source);
		ExampleMismatchBean bean = this.binder.bind("foo", Bindable.of(ExampleMismatchBean.class)).get();
		assertThat(bean.getValue()).isEqualTo("123");
	}

	@Test
	public void bindToClassShouldNotInvokeExtraMethods() {
		MockConfigurationPropertySource source = new MockConfigurationPropertySource("foo.value", "123");
		this.sources.add(source.nonIterable());
		ExampleWithThrowingGetters bean = this.binder.bind("foo", Bindable.of(ExampleWithThrowingGetters.class)).get();
		assertThat(bean.getValue()).isEqualTo(123);
	}

	@Test
	public void bindToClassWithSelfReferenceShouldBind() {
		MockConfigurationPropertySource source = new MockConfigurationPropertySource();
		source.put("foo.value", "123");
		this.sources.add(source);
		ExampleWithSelfReference bean = this.binder.bind("foo", Bindable.of(ExampleWithSelfReference.class)).get();
		assertThat(bean.getValue()).isEqualTo(123);
	}

	@Test
	public void bindToInstanceWithExistingValueShouldReturnUnbound() {
		MockConfigurationPropertySource source = new MockConfigurationPropertySource();
		this.sources.add(source);
		ExampleNestedBean existingValue = new ExampleNestedBean();
		ExampleValueBean valueBean = new ExampleValueBean();
		existingValue.setValueBean(valueBean);
		BindResult<ExampleNestedBean> result = this.binder.bind("foo",
				Bindable.of(ExampleNestedBean.class).withExistingValue(existingValue));
		assertThat(result.isBound()).isFalse();
	}

	@Test
	public void bindWithAnnotations() {
		MockConfigurationPropertySource source = new MockConfigurationPropertySource();
		source.put("foo.date", "2014-04-01");
		this.sources.add(source);
		ConverterAnnotatedExampleBean bean = this.binder.bind("foo", Bindable.of(ConverterAnnotatedExampleBean.class))
				.get();
		assertThat(bean.getDate().toString()).isEqualTo("2014-04-01");
	}

	@Test
	public void bindWhenValueIsConvertedWithPropertyEditorShouldBind() {
		// gh-12166
		MockConfigurationPropertySource source = new MockConfigurationPropertySource();
		source.put("foo.value", "java.lang.RuntimeException");
		this.sources.add(source);
		ExampleWithPropertyEditorType bean = this.binder.bind("foo", Bindable.of(ExampleWithPropertyEditorType.class))
				.get();
		assertThat(bean.getValue()).isEqualTo(RuntimeException.class);
	}

	@Test
	public void bindToClassShouldIgnoreInvalidAccessors() {
		MockConfigurationPropertySource source = new MockConfigurationPropertySource();
		source.put("foo.name", "something");
		this.sources.add(source);
		ExampleWithInvalidAccessors bean = this.binder.bind("foo", Bindable.of(ExampleWithInvalidAccessors.class))
				.get();
		assertThat(bean.getName()).isEqualTo("something");
	}

	@Test
	public void bindToClassShouldIgnoreStaticAccessors() {
		MockConfigurationPropertySource source = new MockConfigurationPropertySource();
		source.put("foo.name", "invalid");
		source.put("foo.counter", "42");
		this.sources.add(source);
		ExampleWithStaticAccessors bean = this.binder.bind("foo", Bindable.of(ExampleWithStaticAccessors.class)).get();
		assertThat(ExampleWithStaticAccessors.name).isNull();
		assertThat(bean.getCounter()).isEqualTo(42);
	}

	@Test
	public void bindToClassShouldCacheWithGenerics() {
		// gh-16821
		MockConfigurationPropertySource source = new MockConfigurationPropertySource();
		source.put("foo.integers[a].value", "1");
		source.put("foo.booleans[b].value", "true");
		this.sources.add(source);
		ExampleWithGenericMap bean = this.binder
				.bind("foo", Bindable.of(ExampleWithGenericMap.class)).get();
		assertThat(bean.getIntegers().get("a").getValue()).isEqualTo(1);
		assertThat(bean.getBooleans().get("b").getValue()).isEqualTo(true);
	}

	@Test
	public void bindToClassWithOverloadedSetterShouldUseSetterThatMatchesField() {
		// gh-16206
		MockConfigurationPropertySource source = new MockConfigurationPropertySource();
		source.put("foo.property", "some string");
		this.sources.add(source);
		PropertyWithOverloadedSetter bean = this.binder
				.bind("foo", Bindable.of(PropertyWithOverloadedSetter.class)).get();
		assertThat(bean.getProperty()).isEqualTo("some string");
	}

	@Test
	public void beanPropertiesPreferMatchingType() {
		// gh-16206
		ResolvableType type = ResolvableType.forClass(PropertyWithOverloadedSetter.class);
		Bean<PropertyWithOverloadedSetter> bean = new Bean<PropertyWithOverloadedSetter>(
				type, type.resolve()) {

			@Override
			protected void addProperties(Method[] declaredMethods,
					Field[] declaredFields) {
				// We override here because we need a specific order of the declared
				// methods and the JVM doesn't give us one
				int intSetter = -1;
				int stringSetter = -1;
				for (int i = 0; i < declaredMethods.length; i++) {
					Method method = declaredMethods[i];
					if (method.getName().equals("setProperty")) {
						if (method.getParameters()[0].getType().equals(int.class)) {
							intSetter = i;
						}
						else {
							stringSetter = i;
						}
					}
				}
				if (intSetter > stringSetter) {
					Method method = declaredMethods[intSetter];
					declaredMethods[intSetter] = declaredMethods[stringSetter];
					declaredMethods[stringSetter] = method;
				}
				super.addProperties(declaredMethods, declaredFields);
			}

		};
		BeanProperty property = bean.getProperties().get("property");
		PropertyWithOverloadedSetter target = new PropertyWithOverloadedSetter();
		property.setValue(() -> target, "some string");
	}

	public static class ExampleValueBean {

		private int intValue;

		private long longValue;

		private String stringValue;

		private ExampleEnum enumValue;

		public int getIntValue() {
			return this.intValue;
		}

		public void setIntValue(int intValue) {
			this.intValue = intValue;
		}

		public long getLongValue() {
			return this.longValue;
		}

		public void setLongValue(long longValue) {
			this.longValue = longValue;
		}

		public String getStringValue() {
			return this.stringValue;
		}

		public void setStringValue(String stringValue) {
			this.stringValue = stringValue;
		}

		public ExampleEnum getEnumValue() {
			return this.enumValue;
		}

		public void setEnumValue(ExampleEnum enumValue) {
			this.enumValue = enumValue;
		}

	}

	public static class ExampleDefaultsBean {

		private int foo = 123;

		private int bar = 456;

		public int getFoo() {
			return this.foo;
		}

		public void setFoo(int foo) {
			this.foo = foo;
		}

		public int getBar() {
			return this.bar;
		}

		public void setBar(int bar) {
			this.bar = bar;
		}

	}

	public static class ExampleMapBean {

		private Map<ExampleEnum, Integer> map;

		public Map<ExampleEnum, Integer> getMap() {
			return this.map;
		}

		public void setMap(Map<ExampleEnum, Integer> map) {
			this.map = map;
		}

	}

	public static class ExampleListBean {

		private List<ExampleEnum> list;

		public List<ExampleEnum> getList() {
			return this.list;
		}

		public void setList(List<ExampleEnum> list) {
			this.list = list;
		}

	}

	public static class ExampleSetBean {

		private Set<ExampleEnum> set;

		public Set<ExampleEnum> getSet() {
			return this.set;
		}

		public void setSet(Set<ExampleEnum> set) {
			this.set = set;
		}

	}

	public static class ExampleCollectionBean {

		private Collection<ExampleEnum> collection;

		public Collection<ExampleEnum> getCollection() {
			return this.collection;
		}

		public void setCollection(Collection<ExampleEnum> collection) {
			this.collection = collection;
		}

	}

	public static class ExampleMapBeanWithoutSetter {

		private Map<ExampleEnum, Integer> map = new LinkedHashMap<>();

		public Map<ExampleEnum, Integer> getMap() {
			return this.map;
		}

	}

	public static class ExampleListBeanWithoutSetter {

		private List<ExampleEnum> list = new ArrayList<>();

		public List<ExampleEnum> getList() {
			return this.list;
		}

	}

	public static class ExampleSetBeanWithoutSetter {

		private Set<ExampleEnum> set = new LinkedHashSet<>();

		public Set<ExampleEnum> getSet() {
			return this.set;
		}

	}

	public static class ExampleCollectionBeanWithoutSetter {

		private Collection<ExampleEnum> collection = new ArrayList<>();

		public Collection<ExampleEnum> getCollection() {
			return this.collection;
		}

	}

	public static class ExampleCollectionBeanWithDelimiter {

		@Delimiter("|")
		private Collection<ExampleEnum> collection;

		public Collection<ExampleEnum> getCollection() {
			return this.collection;
		}

		public void setCollection(Collection<ExampleEnum> collection) {
			this.collection = collection;
		}

	}

	public static class ExampleNestedBean {

		private ExampleValueBean valueBean;

		public ExampleValueBean getValueBean() {
			return this.valueBean;
		}

		public void setValueBean(ExampleValueBean valueBean) {
			this.valueBean = valueBean;
		}

	}

	public static class ExampleNestedBeanWithoutSetter {

		private ExampleValueBean valueBean = new ExampleValueBean();

		public ExampleValueBean getValueBean() {
			return this.valueBean;
		}

	}

	public static class ExampleNestedBeanWithoutSetterOrType {

		private ExampleValueBean valueBean = new ExampleValueBean();

		public Object getValueBean() {
			return this.valueBean;
		}

	}

	public static class ExampleImmutableNestedBeanWithoutSetter {

		private NestedImmutable nested = new NestedImmutable();

		public NestedImmutable getNested() {
			return this.nested;
		}

		public static class NestedImmutable {

			public String getFoo() {
				return "foo";
			}

		}

	}

	public static class ExampleWithNonDefaultConstructor {

		private String value;

		public ExampleWithNonDefaultConstructor(String value) {
			this.value = value;
		}

		public String getValue() {
			return this.value;
		}

		public void setValue(String value) {
			this.value = value;
		}

	}

	public abstract static class ExampleSuperClassBean {

		private int intValue;

		public int getIntValue() {
			return this.intValue;
		}

		public void setIntValue(int intValue) {
			this.intValue = intValue;
		}

	}

	public static class ExampleSubclassBean extends ExampleSuperClassBean {

		private long longValue;

		public long getLongValue() {
			return this.longValue;
		}

		public void setLongValue(long longValue) {
			this.longValue = longValue;
		}

	}

	public static class ExampleMismatchBean {

		private int value;

		public String getValue() {
			return String.valueOf(this.value);
		}

		public void setValue(int value) {
			this.value = value;
		}

	}

	public static class ExampleWithThrowingGetters {

		private int value;

		public int getValue() {
			return this.value;
		}

		public void setValue(int value) {
			this.value = value;
		}

		public List<String> getNames() {
			throw new RuntimeException();
		}

		public ExampleValueBean getNested() {
			throw new RuntimeException();
		}

	}

	public static class ExampleWithSelfReference {

		private int value;

		private ExampleWithSelfReference self;

		public int getValue() {
			return this.value;
		}

		public void setValue(int value) {
			this.value = value;
		}

		public ExampleWithSelfReference getSelf() {
			return this.self;
		}

		public void setSelf(ExampleWithSelfReference self) {
			this.self = self;
		}

	}

	public static class ExampleWithInvalidAccessors {

		private String name;

		public String getName() {
			return this.name;
		}

		public void setName(String name) {
			this.name = name;
		}

		public String get() {
			throw new IllegalArgumentException("should not be invoked");
		}

		public boolean is() {
			throw new IllegalArgumentException("should not be invoked");
		}

	}

	public static class ExampleWithStaticAccessors {

		private static String name;

		private int counter;

		public static String getName() {
			return name;
		}

		public static void setName(String name) {
			ExampleWithStaticAccessors.name = name;
		}

		public int getCounter() {
			return this.counter;
		}

		public void setCounter(int counter) {
			this.counter = counter;
		}

	}

	public enum ExampleEnum {

		FOO_BAR,

		BAR_BAZ

	}

	public static class ConverterAnnotatedExampleBean {

		@DateTimeFormat(iso = DateTimeFormat.ISO.DATE)
		private LocalDate date;

		public LocalDate getDate() {
			return this.date;
		}

		public void setDate(LocalDate date) {
			this.date = date;
		}

	}

	public static class ExampleWithPropertyEditorType {

		private Class<? extends Throwable> value;

		public Class<? extends Throwable> getValue() {
			return this.value;
		}

		public void setValue(Class<? extends Throwable> value) {
			this.value = value;
		}

	}

	public static class ExampleWithGenericMap {

		private final Map<String, GenericValue<Integer>> integers = new LinkedHashMap<>();

		private final Map<String, GenericValue<Boolean>> booleans = new LinkedHashMap<>();

		public Map<String, GenericValue<Integer>> getIntegers() {
			return this.integers;
		}

		public Map<String, GenericValue<Boolean>> getBooleans() {
			return this.booleans;
		}

	}

	public static class GenericValue<T> {

		private T value;

		public T getValue() {
			return this.value;
		}

		public void setValue(T value) {
			this.value = value;
		}

	}

	public static class PropertyWithOverloadedSetter {

		private String property;

		public void setProperty(int property) {
			this.property = String.valueOf(property);
		}

		public void setProperty(String property) {
			this.property = property;
		}

		public String getProperty() {
			return this.property;
		}

	}

}<|MERGE_RESOLUTION|>--- conflicted
+++ resolved
@@ -173,16 +173,9 @@
 		source.put("foo.list[0]", "foo-bar");
 		source.put("foo.list[2]", "bar-baz");
 		this.sources.add(source);
-<<<<<<< HEAD
 		assertThatExceptionOfType(BindException.class)
-				.isThrownBy(
-						() -> this.binder.bind("foo", Bindable.of(ExampleListBean.class)))
+				.isThrownBy(() -> this.binder.bind("foo", Bindable.of(ExampleListBean.class)))
 				.withCauseInstanceOf(UnboundConfigurationPropertiesException.class);
-=======
-		this.thrown.expect(BindException.class);
-		this.thrown.expectCause(Matchers.instanceOf(UnboundConfigurationPropertiesException.class));
-		this.binder.bind("foo", Bindable.of(ExampleListBean.class));
->>>>>>> c6c139d9
 	}
 
 	@Test
@@ -313,13 +306,8 @@
 		MockConfigurationPropertySource source = new MockConfigurationPropertySource();
 		source.put("foo.nested.foo", "bar");
 		this.sources.add(source);
-<<<<<<< HEAD
-		assertThatExceptionOfType(BindException.class).isThrownBy(() -> this.binder
-				.bind("foo", Bindable.of(ExampleImmutableNestedBeanWithoutSetter.class)));
-=======
-		this.thrown.expect(BindException.class);
-		this.binder.bind("foo", Bindable.of(ExampleImmutableNestedBeanWithoutSetter.class));
->>>>>>> c6c139d9
+		assertThatExceptionOfType(BindException.class)
+				.isThrownBy(() -> this.binder.bind("foo", Bindable.of(ExampleImmutableNestedBeanWithoutSetter.class)));
 	}
 
 	@Test
@@ -379,8 +367,8 @@
 	@Test
 	public void bindToClassWhenPropertyCannotBeConvertedShouldThrowException() {
 		this.sources.add(new MockConfigurationPropertySource("foo.int-value", "foo"));
-		assertThatExceptionOfType(BindException.class).isThrownBy(
-				() -> this.binder.bind("foo", Bindable.of(ExampleValueBean.class)));
+		assertThatExceptionOfType(BindException.class)
+				.isThrownBy(() -> this.binder.bind("foo", Bindable.of(ExampleValueBean.class)));
 	}
 
 	@Test
@@ -486,8 +474,7 @@
 		source.put("foo.integers[a].value", "1");
 		source.put("foo.booleans[b].value", "true");
 		this.sources.add(source);
-		ExampleWithGenericMap bean = this.binder
-				.bind("foo", Bindable.of(ExampleWithGenericMap.class)).get();
+		ExampleWithGenericMap bean = this.binder.bind("foo", Bindable.of(ExampleWithGenericMap.class)).get();
 		assertThat(bean.getIntegers().get("a").getValue()).isEqualTo(1);
 		assertThat(bean.getBooleans().get("b").getValue()).isEqualTo(true);
 	}
@@ -498,8 +485,8 @@
 		MockConfigurationPropertySource source = new MockConfigurationPropertySource();
 		source.put("foo.property", "some string");
 		this.sources.add(source);
-		PropertyWithOverloadedSetter bean = this.binder
-				.bind("foo", Bindable.of(PropertyWithOverloadedSetter.class)).get();
+		PropertyWithOverloadedSetter bean = this.binder.bind("foo", Bindable.of(PropertyWithOverloadedSetter.class))
+				.get();
 		assertThat(bean.getProperty()).isEqualTo("some string");
 	}
 
@@ -507,12 +494,10 @@
 	public void beanPropertiesPreferMatchingType() {
 		// gh-16206
 		ResolvableType type = ResolvableType.forClass(PropertyWithOverloadedSetter.class);
-		Bean<PropertyWithOverloadedSetter> bean = new Bean<PropertyWithOverloadedSetter>(
-				type, type.resolve()) {
+		Bean<PropertyWithOverloadedSetter> bean = new Bean<PropertyWithOverloadedSetter>(type, type.resolve()) {
 
 			@Override
-			protected void addProperties(Method[] declaredMethods,
-					Field[] declaredFields) {
+			protected void addProperties(Method[] declaredMethods, Field[] declaredFields) {
 				// We override here because we need a specific order of the declared
 				// methods and the JVM doesn't give us one
 				int intSetter = -1;
