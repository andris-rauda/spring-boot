FROM redhat/ubi9:9.2-722 as prepare
COPY downloads/* /opt/download/
RUN mkdir -p /opt/jdk && \
    cd /opt/jdk && \
    tar xzf  /opt/download/* --strip-components=1

FROM redhat/ubi9:9.2-722
<<<<<<< HEAD
ARG JAVA_DOWNLOAD_URL=https://download.bell-sw.com/java/17.0.8.1+1/bellsoft-jdk17.0.8.1+1-linux-amd64.tar.gz
ENV JAVA_HOME /opt/openjdk
ENV PATH $JAVA_HOME/bin:$PATH
RUN mkdir -p /opt/openjdk && \
    cd /opt/openjdk && \
    curl -L $JAVA_DOWNLOAD_URL | tar zx --strip-components=1
=======
COPY --from=prepare /opt/jdk /opt/jdk
ENV JAVA_HOME /opt/jdk
ENV PATH $JAVA_HOME/bin:$PATH
>>>>>>> a33ce9d4
<|MERGE_RESOLUTION|>--- conflicted
+++ resolved
@@ -5,15 +5,6 @@
     tar xzf  /opt/download/* --strip-components=1
 
 FROM redhat/ubi9:9.2-722
-<<<<<<< HEAD
-ARG JAVA_DOWNLOAD_URL=https://download.bell-sw.com/java/17.0.8.1+1/bellsoft-jdk17.0.8.1+1-linux-amd64.tar.gz
-ENV JAVA_HOME /opt/openjdk
-ENV PATH $JAVA_HOME/bin:$PATH
-RUN mkdir -p /opt/openjdk && \
-    cd /opt/openjdk && \
-    curl -L $JAVA_DOWNLOAD_URL | tar zx --strip-components=1
-=======
 COPY --from=prepare /opt/jdk /opt/jdk
 ENV JAVA_HOME /opt/jdk
-ENV PATH $JAVA_HOME/bin:$PATH
->>>>>>> a33ce9d4
+ENV PATH $JAVA_HOME/bin:$PATH